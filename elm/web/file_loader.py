# -*- coding: utf-8 -*-
"""ELM Web file loader class."""
import asyncio
import logging

import aiohttp
from fake_useragent import UserAgent

from elm.utilities.parse import read_pdf
from elm.web.document import PDFDocument, HTMLDocument
from elm.web.html_pw import load_html_with_pw
from elm.utilities.retry import async_retry_with_exponential_backoff
from elm.exceptions import ELMRuntimeError


logger = logging.getLogger(__name__)


async def _read_pdf_doc(pdf_bytes, **kwargs):
    """Default read PDF function (runs in main thread)"""
    pages = read_pdf(pdf_bytes)
    return PDFDocument(pages, **kwargs)


async def _read_html_doc(text, **kwargs):
    """Default read HTML function (runs in main thread)"""
    return HTMLDocument([text], **kwargs)


class AsyncFileLoader:
    """Async web file (PDF or HTML) loader

    Purpose:
        Save content from links as files.
    Responsibilities:
        1. Retrieve data from a URL.
        2. Determine wether information should be stored as a PDF or
           HTML document.
    Key Relationships:
        Returns either :class:`~elm.web.document.PDFDocument` or
        :class:`~elm.web.document.HTMLDocument`. Uses `aiohttp` to
        access the web.

    .. end desc
    """

    DEFAULT_HEADER_TEMPLATE = {
        "User-Agent": "",
        "Accept": (
            "text/html,application/xhtml+xml,application/xml;"
            "q=0.9,image/webp,*/*;q=0.8"
        ),
        "Accept-Language": "en-US,en;q=0.5",
        "Referer": "https://www.google.com/",
        "DNT": "1",
        "Connection": "keep-alive",
        "Upgrade-Insecure-Requests": "1",
    }
    """Default header"""

    PAGE_LOAD_TIMEOUT = 90_000
    """Default page load timeout value in milliseconds"""

    def __init__(
        self,
        header_template=None,
        verify_ssl=True,
        aget_kwargs=None,
        pw_launch_kwargs=None,
        pdf_read_kwargs=None,
        html_read_kwargs=None,
        pdf_read_coroutine=None,
        html_read_coroutine=None,
        pdf_ocr_read_coroutine=None,
        file_cache_coroutine=None,
        browser_semaphore=None,
    ):
        """

        Parameters
        ----------
        header_template : dict, optional
            Optional GET header template. If not specified, uses the
            `DEFAULT_HEADER_TEMPLATE` defined for this class.
            By default, ``None``.
        verify_ssl : bool, optional
            Option to use aiohttp's default SSL check. If ``False``,
            SSL certificate validation is skipped. By default, ``True``.
        aget_kwargs : dict, optional
            Other kwargs to pass to :meth:`aiohttp.ClientSession.get`.
            By default, ``None``.
        pw_launch_kwargs : dict, optional
            Keyword-value argument pairs to pass to
            :meth:`async_playwright.chromium.launch` (only used when
            reading HTML). By default, ``None``.
        pdf_read_kwargs : dict, optional
            Keyword-value argument pairs to pass to the
            `pdf_read_coroutine`. By default, ``None``.
        html_read_kwargs : dict, optional
            Keyword-value argument pairs to pass to the
            `html_read_coroutine`. By default, ``None``.
        pdf_read_coroutine : callable, optional
            PDF file read coroutine. Must by an async function. Should
            accept PDF bytes as the first argument and kwargs as the
            rest. Must return a :obj:`elm.web.document.PDFDocument`.
            If ``None``, a default function that runs in the main thread
            is used. By default, ``None``.
        html_read_coroutine : callable, optional
            HTML file read coroutine. Must by an async function. Should
            accept HTML text as the first argument and kwargs as the
            rest. Must return a :obj:`elm.web.document.HTMLDocument`.
            If ``None``, a default function that runs in the main thread
            is used. By default, ``None``.
        pdf_ocr_read_coroutine : callable, optional
            PDF OCR file read coroutine. Must by an async function.
            Should accept PDF bytes as the first argument and kwargs as
            the rest. Must return a :obj:`elm.web.document.PDFDocument`.
            If ``None``, PDF OCR parsing is not attempted, and any
            scanned PDF URL's will return a blank document.
            By default, ``None``.
        file_cache_coroutine : callable, optional
            File caching coroutine. Can be used to cache files
            downloaded by this class. Must accept an
            :obj:`~elm.web.document.Document` instance as the first
            argument and the file content to be written as the second
            argument. If this method is not provided, no document
            caching is performed. By default, ``None``.
        browser_semaphore : asyncio.Semaphore, optional
            Semaphore instance that can be used to limit the number of
            playwright browsers open concurrently. If ``None``, no
            limits are applied. By default, ``None``.
        """
        self.pw_launch_kwargs = pw_launch_kwargs or {}
        self.pdf_read_kwargs = pdf_read_kwargs or {}
        self.html_read_kwargs = html_read_kwargs or {}
        self.get_kwargs = {
            "headers": self._header_from_template(header_template),
            "ssl": None if verify_ssl else False,
            **(aget_kwargs or {}),
        }
        self.pdf_read_coroutine = pdf_read_coroutine or _read_pdf_doc
        self.html_read_coroutine = html_read_coroutine or _read_html_doc
        self.pdf_ocr_read_coroutine = pdf_ocr_read_coroutine
        self.file_cache_coroutine = file_cache_coroutine
        self.browser_semaphore = browser_semaphore

    def _header_from_template(self, header_template):
        """Compile header from user or default template"""
        headers = header_template or self.DEFAULT_HEADER_TEMPLATE
        if not headers.get("User-Agent"):
            headers["User-Agent"] = UserAgent().random
        return dict(headers)

    async def fetch_all(self, *urls):
        """Fetch documents for all requested URL's.

        Parameters
        ----------
        *urls
            Iterable of URL's (as strings) to fetch.

        Returns
        -------
        list
            List of documents, one per requested URL.
        """
        outer_task_name = asyncio.current_task().get_name()
        fetches = [
            asyncio.create_task(self.fetch(url), name=outer_task_name)
            for url in urls
        ]
        return await asyncio.gather(*fetches)

    async def fetch(self, url):
        """Fetch a document for the given URL.

        Parameters
        ----------
        url : str
            URL for the document to pull down.

        Returns
        -------
        :class:`elm.web.document.Document`
            Document instance containing text, if the fetch was
            successful.
        """
        doc, raw_content = await self._fetch_doc_with_url_in_metadata(url)
        doc = await self._cache_doc(doc, raw_content)
        return doc

    async def _fetch_doc_with_url_in_metadata(self, url):
        """Fetch doc contents and add URL to metadata"""
        doc, raw_content = await self._fetch_doc(url)
        doc.metadata["source"] = url
        return doc, raw_content

    async def _fetch_doc(self, url):
        """Fetch a doc by trying pdf read, then HTML read, then PDF OCR"""

        async with aiohttp.ClientSession() as session:
            try:
                logger.trace("Fetching content from %r", url)
                url_bytes = await self._fetch_content_with_retry(url, session)
            except ELMRuntimeError:
                return PDFDocument(pages=[]), None

        logger.trace("Got content from %r", url)
        doc = await self.pdf_read_coroutine(url_bytes, **self.pdf_read_kwargs)
        if doc.pages:
            return doc, url_bytes

<<<<<<< HEAD
        logger.trace("PDF read failed; fetching HTML content from %r", url)
        text = await load_html_with_pw(
            url, self.browser_semaphore, **self.pw_launch_kwargs
        )
=======
        text = await load_html_with_pw(url, self.browser_semaphore,
                                       timeout=self.PAGE_LOAD_TIMEOUT,
                                       **self.pw_launch_kwargs)
>>>>>>> 42030a69
        doc = await self.html_read_coroutine(text, **self.html_read_kwargs)
        if doc.pages:
            return doc, doc.text

        if self.pdf_ocr_read_coroutine:
            doc = await self.pdf_ocr_read_coroutine(
                url_bytes, **self.pdf_read_kwargs
            )

        return doc, url_bytes

    @async_retry_with_exponential_backoff(
        base_delay=2,
        exponential_base=1.5,
        jitter=False,
        max_retries=3,
        errors=(
            aiohttp.ClientConnectionError,
            aiohttp.client_exceptions.ClientConnectorCertificateError,
        ),
    )
    async def _fetch_content_with_retry(self, url, session):
        """Fetch content from URL with several retry attempts"""
        async with session.get(url, **self.get_kwargs) as response:
            return await response.read()

    async def _cache_doc(self, doc, raw_content):
        """Cache doc if user provided a coroutine"""
        if doc.empty or not raw_content:
            return doc

        if not self.file_cache_coroutine:
            return doc

        cache_fn = await self.file_cache_coroutine(doc, raw_content)
        if cache_fn is not None:
            doc.metadata["cache_fn"] = cache_fn
        return doc
<|MERGE_RESOLUTION|>--- conflicted
+++ resolved
@@ -1,260 +1,254 @@
-# -*- coding: utf-8 -*-
-"""ELM Web file loader class."""
-import asyncio
-import logging
-
-import aiohttp
-from fake_useragent import UserAgent
-
-from elm.utilities.parse import read_pdf
-from elm.web.document import PDFDocument, HTMLDocument
-from elm.web.html_pw import load_html_with_pw
-from elm.utilities.retry import async_retry_with_exponential_backoff
-from elm.exceptions import ELMRuntimeError
-
-
-logger = logging.getLogger(__name__)
-
-
-async def _read_pdf_doc(pdf_bytes, **kwargs):
-    """Default read PDF function (runs in main thread)"""
-    pages = read_pdf(pdf_bytes)
-    return PDFDocument(pages, **kwargs)
-
-
-async def _read_html_doc(text, **kwargs):
-    """Default read HTML function (runs in main thread)"""
-    return HTMLDocument([text], **kwargs)
-
-
-class AsyncFileLoader:
-    """Async web file (PDF or HTML) loader
-
-    Purpose:
-        Save content from links as files.
-    Responsibilities:
-        1. Retrieve data from a URL.
-        2. Determine wether information should be stored as a PDF or
-           HTML document.
-    Key Relationships:
-        Returns either :class:`~elm.web.document.PDFDocument` or
-        :class:`~elm.web.document.HTMLDocument`. Uses `aiohttp` to
-        access the web.
-
-    .. end desc
-    """
-
-    DEFAULT_HEADER_TEMPLATE = {
-        "User-Agent": "",
-        "Accept": (
-            "text/html,application/xhtml+xml,application/xml;"
-            "q=0.9,image/webp,*/*;q=0.8"
-        ),
-        "Accept-Language": "en-US,en;q=0.5",
-        "Referer": "https://www.google.com/",
-        "DNT": "1",
-        "Connection": "keep-alive",
-        "Upgrade-Insecure-Requests": "1",
-    }
-    """Default header"""
-
-    PAGE_LOAD_TIMEOUT = 90_000
-    """Default page load timeout value in milliseconds"""
-
-    def __init__(
-        self,
-        header_template=None,
-        verify_ssl=True,
-        aget_kwargs=None,
-        pw_launch_kwargs=None,
-        pdf_read_kwargs=None,
-        html_read_kwargs=None,
-        pdf_read_coroutine=None,
-        html_read_coroutine=None,
-        pdf_ocr_read_coroutine=None,
-        file_cache_coroutine=None,
-        browser_semaphore=None,
-    ):
-        """
-
-        Parameters
-        ----------
-        header_template : dict, optional
-            Optional GET header template. If not specified, uses the
-            `DEFAULT_HEADER_TEMPLATE` defined for this class.
-            By default, ``None``.
-        verify_ssl : bool, optional
-            Option to use aiohttp's default SSL check. If ``False``,
-            SSL certificate validation is skipped. By default, ``True``.
-        aget_kwargs : dict, optional
-            Other kwargs to pass to :meth:`aiohttp.ClientSession.get`.
-            By default, ``None``.
-        pw_launch_kwargs : dict, optional
-            Keyword-value argument pairs to pass to
-            :meth:`async_playwright.chromium.launch` (only used when
-            reading HTML). By default, ``None``.
-        pdf_read_kwargs : dict, optional
-            Keyword-value argument pairs to pass to the
-            `pdf_read_coroutine`. By default, ``None``.
-        html_read_kwargs : dict, optional
-            Keyword-value argument pairs to pass to the
-            `html_read_coroutine`. By default, ``None``.
-        pdf_read_coroutine : callable, optional
-            PDF file read coroutine. Must by an async function. Should
-            accept PDF bytes as the first argument and kwargs as the
-            rest. Must return a :obj:`elm.web.document.PDFDocument`.
-            If ``None``, a default function that runs in the main thread
-            is used. By default, ``None``.
-        html_read_coroutine : callable, optional
-            HTML file read coroutine. Must by an async function. Should
-            accept HTML text as the first argument and kwargs as the
-            rest. Must return a :obj:`elm.web.document.HTMLDocument`.
-            If ``None``, a default function that runs in the main thread
-            is used. By default, ``None``.
-        pdf_ocr_read_coroutine : callable, optional
-            PDF OCR file read coroutine. Must by an async function.
-            Should accept PDF bytes as the first argument and kwargs as
-            the rest. Must return a :obj:`elm.web.document.PDFDocument`.
-            If ``None``, PDF OCR parsing is not attempted, and any
-            scanned PDF URL's will return a blank document.
-            By default, ``None``.
-        file_cache_coroutine : callable, optional
-            File caching coroutine. Can be used to cache files
-            downloaded by this class. Must accept an
-            :obj:`~elm.web.document.Document` instance as the first
-            argument and the file content to be written as the second
-            argument. If this method is not provided, no document
-            caching is performed. By default, ``None``.
-        browser_semaphore : asyncio.Semaphore, optional
-            Semaphore instance that can be used to limit the number of
-            playwright browsers open concurrently. If ``None``, no
-            limits are applied. By default, ``None``.
-        """
-        self.pw_launch_kwargs = pw_launch_kwargs or {}
-        self.pdf_read_kwargs = pdf_read_kwargs or {}
-        self.html_read_kwargs = html_read_kwargs or {}
-        self.get_kwargs = {
-            "headers": self._header_from_template(header_template),
-            "ssl": None if verify_ssl else False,
-            **(aget_kwargs or {}),
-        }
-        self.pdf_read_coroutine = pdf_read_coroutine or _read_pdf_doc
-        self.html_read_coroutine = html_read_coroutine or _read_html_doc
-        self.pdf_ocr_read_coroutine = pdf_ocr_read_coroutine
-        self.file_cache_coroutine = file_cache_coroutine
-        self.browser_semaphore = browser_semaphore
-
-    def _header_from_template(self, header_template):
-        """Compile header from user or default template"""
-        headers = header_template or self.DEFAULT_HEADER_TEMPLATE
-        if not headers.get("User-Agent"):
-            headers["User-Agent"] = UserAgent().random
-        return dict(headers)
-
-    async def fetch_all(self, *urls):
-        """Fetch documents for all requested URL's.
-
-        Parameters
-        ----------
-        *urls
-            Iterable of URL's (as strings) to fetch.
-
-        Returns
-        -------
-        list
-            List of documents, one per requested URL.
-        """
-        outer_task_name = asyncio.current_task().get_name()
-        fetches = [
-            asyncio.create_task(self.fetch(url), name=outer_task_name)
-            for url in urls
-        ]
-        return await asyncio.gather(*fetches)
-
-    async def fetch(self, url):
-        """Fetch a document for the given URL.
-
-        Parameters
-        ----------
-        url : str
-            URL for the document to pull down.
-
-        Returns
-        -------
-        :class:`elm.web.document.Document`
-            Document instance containing text, if the fetch was
-            successful.
-        """
-        doc, raw_content = await self._fetch_doc_with_url_in_metadata(url)
-        doc = await self._cache_doc(doc, raw_content)
-        return doc
-
-    async def _fetch_doc_with_url_in_metadata(self, url):
-        """Fetch doc contents and add URL to metadata"""
-        doc, raw_content = await self._fetch_doc(url)
-        doc.metadata["source"] = url
-        return doc, raw_content
-
-    async def _fetch_doc(self, url):
-        """Fetch a doc by trying pdf read, then HTML read, then PDF OCR"""
-
-        async with aiohttp.ClientSession() as session:
-            try:
-                logger.trace("Fetching content from %r", url)
-                url_bytes = await self._fetch_content_with_retry(url, session)
-            except ELMRuntimeError:
-                return PDFDocument(pages=[]), None
-
-        logger.trace("Got content from %r", url)
-        doc = await self.pdf_read_coroutine(url_bytes, **self.pdf_read_kwargs)
-        if doc.pages:
-            return doc, url_bytes
-
-<<<<<<< HEAD
-        logger.trace("PDF read failed; fetching HTML content from %r", url)
-        text = await load_html_with_pw(
-            url, self.browser_semaphore, **self.pw_launch_kwargs
-        )
-=======
-        text = await load_html_with_pw(url, self.browser_semaphore,
-                                       timeout=self.PAGE_LOAD_TIMEOUT,
-                                       **self.pw_launch_kwargs)
->>>>>>> 42030a69
-        doc = await self.html_read_coroutine(text, **self.html_read_kwargs)
-        if doc.pages:
-            return doc, doc.text
-
-        if self.pdf_ocr_read_coroutine:
-            doc = await self.pdf_ocr_read_coroutine(
-                url_bytes, **self.pdf_read_kwargs
-            )
-
-        return doc, url_bytes
-
-    @async_retry_with_exponential_backoff(
-        base_delay=2,
-        exponential_base=1.5,
-        jitter=False,
-        max_retries=3,
-        errors=(
-            aiohttp.ClientConnectionError,
-            aiohttp.client_exceptions.ClientConnectorCertificateError,
-        ),
-    )
-    async def _fetch_content_with_retry(self, url, session):
-        """Fetch content from URL with several retry attempts"""
-        async with session.get(url, **self.get_kwargs) as response:
-            return await response.read()
-
-    async def _cache_doc(self, doc, raw_content):
-        """Cache doc if user provided a coroutine"""
-        if doc.empty or not raw_content:
-            return doc
-
-        if not self.file_cache_coroutine:
-            return doc
-
-        cache_fn = await self.file_cache_coroutine(doc, raw_content)
-        if cache_fn is not None:
-            doc.metadata["cache_fn"] = cache_fn
-        return doc
+# -*- coding: utf-8 -*-
+"""ELM Web file loader class."""
+import asyncio
+import logging
+
+import aiohttp
+from fake_useragent import UserAgent
+
+from elm.utilities.parse import read_pdf
+from elm.web.document import PDFDocument, HTMLDocument
+from elm.web.html_pw import load_html_with_pw
+from elm.utilities.retry import async_retry_with_exponential_backoff
+from elm.exceptions import ELMRuntimeError
+
+
+logger = logging.getLogger(__name__)
+
+
+async def _read_pdf_doc(pdf_bytes, **kwargs):
+    """Default read PDF function (runs in main thread)"""
+    pages = read_pdf(pdf_bytes)
+    return PDFDocument(pages, **kwargs)
+
+
+async def _read_html_doc(text, **kwargs):
+    """Default read HTML function (runs in main thread)"""
+    return HTMLDocument([text], **kwargs)
+
+
+class AsyncFileLoader:
+    """Async web file (PDF or HTML) loader
+
+    Purpose:
+        Save content from links as files.
+    Responsibilities:
+        1. Retrieve data from a URL.
+        2. Determine wether information should be stored as a PDF or
+           HTML document.
+    Key Relationships:
+        Returns either :class:`~elm.web.document.PDFDocument` or
+        :class:`~elm.web.document.HTMLDocument`. Uses `aiohttp` to
+        access the web.
+
+    .. end desc
+    """
+
+    DEFAULT_HEADER_TEMPLATE = {
+        "User-Agent": "",
+        "Accept": (
+            "text/html,application/xhtml+xml,application/xml;"
+            "q=0.9,image/webp,*/*;q=0.8"
+        ),
+        "Accept-Language": "en-US,en;q=0.5",
+        "Referer": "https://www.google.com/",
+        "DNT": "1",
+        "Connection": "keep-alive",
+        "Upgrade-Insecure-Requests": "1",
+    }
+    """Default header"""
+
+    PAGE_LOAD_TIMEOUT = 90_000
+    """Default page load timeout value in milliseconds"""
+
+    def __init__(
+        self,
+        header_template=None,
+        verify_ssl=True,
+        aget_kwargs=None,
+        pw_launch_kwargs=None,
+        pdf_read_kwargs=None,
+        html_read_kwargs=None,
+        pdf_read_coroutine=None,
+        html_read_coroutine=None,
+        pdf_ocr_read_coroutine=None,
+        file_cache_coroutine=None,
+        browser_semaphore=None,
+    ):
+        """
+
+        Parameters
+        ----------
+        header_template : dict, optional
+            Optional GET header template. If not specified, uses the
+            `DEFAULT_HEADER_TEMPLATE` defined for this class.
+            By default, ``None``.
+        verify_ssl : bool, optional
+            Option to use aiohttp's default SSL check. If ``False``,
+            SSL certificate validation is skipped. By default, ``True``.
+        aget_kwargs : dict, optional
+            Other kwargs to pass to :meth:`aiohttp.ClientSession.get`.
+            By default, ``None``.
+        pw_launch_kwargs : dict, optional
+            Keyword-value argument pairs to pass to
+            :meth:`async_playwright.chromium.launch` (only used when
+            reading HTML). By default, ``None``.
+        pdf_read_kwargs : dict, optional
+            Keyword-value argument pairs to pass to the
+            `pdf_read_coroutine`. By default, ``None``.
+        html_read_kwargs : dict, optional
+            Keyword-value argument pairs to pass to the
+            `html_read_coroutine`. By default, ``None``.
+        pdf_read_coroutine : callable, optional
+            PDF file read coroutine. Must by an async function. Should
+            accept PDF bytes as the first argument and kwargs as the
+            rest. Must return a :obj:`elm.web.document.PDFDocument`.
+            If ``None``, a default function that runs in the main thread
+            is used. By default, ``None``.
+        html_read_coroutine : callable, optional
+            HTML file read coroutine. Must by an async function. Should
+            accept HTML text as the first argument and kwargs as the
+            rest. Must return a :obj:`elm.web.document.HTMLDocument`.
+            If ``None``, a default function that runs in the main thread
+            is used. By default, ``None``.
+        pdf_ocr_read_coroutine : callable, optional
+            PDF OCR file read coroutine. Must by an async function.
+            Should accept PDF bytes as the first argument and kwargs as
+            the rest. Must return a :obj:`elm.web.document.PDFDocument`.
+            If ``None``, PDF OCR parsing is not attempted, and any
+            scanned PDF URL's will return a blank document.
+            By default, ``None``.
+        file_cache_coroutine : callable, optional
+            File caching coroutine. Can be used to cache files
+            downloaded by this class. Must accept an
+            :obj:`~elm.web.document.Document` instance as the first
+            argument and the file content to be written as the second
+            argument. If this method is not provided, no document
+            caching is performed. By default, ``None``.
+        browser_semaphore : asyncio.Semaphore, optional
+            Semaphore instance that can be used to limit the number of
+            playwright browsers open concurrently. If ``None``, no
+            limits are applied. By default, ``None``.
+        """
+        self.pw_launch_kwargs = pw_launch_kwargs or {}
+        self.pdf_read_kwargs = pdf_read_kwargs or {}
+        self.html_read_kwargs = html_read_kwargs or {}
+        self.get_kwargs = {
+            "headers": self._header_from_template(header_template),
+            "ssl": None if verify_ssl else False,
+            **(aget_kwargs or {}),
+        }
+        self.pdf_read_coroutine = pdf_read_coroutine or _read_pdf_doc
+        self.html_read_coroutine = html_read_coroutine or _read_html_doc
+        self.pdf_ocr_read_coroutine = pdf_ocr_read_coroutine
+        self.file_cache_coroutine = file_cache_coroutine
+        self.browser_semaphore = browser_semaphore
+
+    def _header_from_template(self, header_template):
+        """Compile header from user or default template"""
+        headers = header_template or self.DEFAULT_HEADER_TEMPLATE
+        if not headers.get("User-Agent"):
+            headers["User-Agent"] = UserAgent().random
+        return dict(headers)
+
+    async def fetch_all(self, *urls):
+        """Fetch documents for all requested URL's.
+
+        Parameters
+        ----------
+        *urls
+            Iterable of URL's (as strings) to fetch.
+
+        Returns
+        -------
+        list
+            List of documents, one per requested URL.
+        """
+        outer_task_name = asyncio.current_task().get_name()
+        fetches = [
+            asyncio.create_task(self.fetch(url), name=outer_task_name)
+            for url in urls
+        ]
+        return await asyncio.gather(*fetches)
+
+    async def fetch(self, url):
+        """Fetch a document for the given URL.
+
+        Parameters
+        ----------
+        url : str
+            URL for the document to pull down.
+
+        Returns
+        -------
+        :class:`elm.web.document.Document`
+            Document instance containing text, if the fetch was
+            successful.
+        """
+        doc, raw_content = await self._fetch_doc_with_url_in_metadata(url)
+        doc = await self._cache_doc(doc, raw_content)
+        return doc
+
+    async def _fetch_doc_with_url_in_metadata(self, url):
+        """Fetch doc contents and add URL to metadata"""
+        doc, raw_content = await self._fetch_doc(url)
+        doc.metadata["source"] = url
+        return doc, raw_content
+
+    async def _fetch_doc(self, url):
+        """Fetch a doc by trying pdf read, then HTML read, then PDF OCR"""
+
+        async with aiohttp.ClientSession() as session:
+            try:
+                logger.trace("Fetching content from %r", url)
+                url_bytes = await self._fetch_content_with_retry(url, session)
+            except ELMRuntimeError:
+                return PDFDocument(pages=[]), None
+
+        logger.trace("Got content from %r", url)
+        doc = await self.pdf_read_coroutine(url_bytes, **self.pdf_read_kwargs)
+        if doc.pages:
+            return doc, url_bytes
+
+        logger.trace("PDF read failed; fetching HTML content from %r", url)
+        text = await load_html_with_pw(url, self.browser_semaphore,
+                                       timeout=self.PAGE_LOAD_TIMEOUT,
+                                       **self.pw_launch_kwargs)
+        doc = await self.html_read_coroutine(text, **self.html_read_kwargs)
+        if doc.pages:
+            return doc, doc.text
+
+        if self.pdf_ocr_read_coroutine:
+            doc = await self.pdf_ocr_read_coroutine(
+                url_bytes, **self.pdf_read_kwargs
+            )
+
+        return doc, url_bytes
+
+    @async_retry_with_exponential_backoff(
+        base_delay=2,
+        exponential_base=1.5,
+        jitter=False,
+        max_retries=3,
+        errors=(
+            aiohttp.ClientConnectionError,
+            aiohttp.client_exceptions.ClientConnectorCertificateError,
+        ),
+    )
+    async def _fetch_content_with_retry(self, url, session):
+        """Fetch content from URL with several retry attempts"""
+        async with session.get(url, **self.get_kwargs) as response:
+            return await response.read()
+
+    async def _cache_doc(self, doc, raw_content):
+        """Cache doc if user provided a coroutine"""
+        if doc.empty or not raw_content:
+            return doc
+
+        if not self.file_cache_coroutine:
+            return doc
+
+        cache_fn = await self.file_cache_coroutine(doc, raw_content)
+        if cache_fn is not None:
+            doc.metadata["cache_fn"] = cache_fn
+        return doc